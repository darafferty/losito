#!/usr/bin/env python
# -*- coding: utf-8 -*-
"""
Predict operation for losito: runs DPPP to predict a sky model with corruptions
"""
import logging
import subprocess
import casacore.tables as pt
import numpy as np
from losito.lib_operations import *

logging.debug('Loading PREDICT module.')


def _run_parser(obs, parser, step):
    outputColumn = parser.getstr( step, 'outputColumn', 'DATA')
    predictType = parser.getstr( step, 'predictType', 'h5parmpredict')
    resetWeights = parser.getbool( step, 'resetWeights', True)
    ncpu = parser.getint( '_global', 'ncpu', 0)
    parser.checkSpelling( step, ['outputColumn', 'resetWeights',
                                 'predictType'])
<<<<<<< HEAD
    
    return run(obs, outputColumn, predictType, resetWeights, ncpu)
=======
>>>>>>> e593f36d

    return run(obs, outputColumn, predictType, resetWeights, ncpu)


def run(obs, outputColumn='DATA', predictType='h5parmpredict',
        resetWeights=True, ncpu=0):
    """
    Runs DPPP to predict a sky model. Prediction type h5parmpredict will
    apply corruptions stored in a .h5parmdb (default).
    Prediction type predict will generate uncorrupted ground truth
    visibilities.

    Parameters
    ----------
    obs : Observation object
        Input obs object.
    outputColumn : str, optional
        Name of output column
    predictType : str, optional
        Type of DPPP predict command
    resetWeights : bool, optional
        Whether to reset the entries in WEIGHT_SPECTRUM column
    ncpu : int, optional
        Number of cpu to use, by default all available.
    """
    # reset weights if specified (default). Use pt.taql() to avoid excessive
    # memory usage with large tables
    if resetWeights:
        logging.info('Reset entries in WEIGHT_SPECTRUM...')
        pt.taql("UPDATE {0} SET WEIGHT_SPECTRUM=0.0".format(obs.ms_filename))

    # Make sourcedb from sky model
    obs.make_sourcedb()

    # Set parset parameters and write parset to file
    obs.parset_parameters['steps'] = '[predict]'
    obs.parset_parameters['numthreads'] = ncpu
    obs.parset_parameters['predict.type'] = predictType
    obs.parset_parameters['predict.sourcedb'] = obs.sourcedb_filename
    obs.parset_parameters['predict.operation'] = 'replace'
    obs.parset_parameters['msout.datacolumn'] = outputColumn
    obs.make_parset()

    # Run DPPP
    cmd = ['DPPP', obs.parset_filename]
    result = subprocess.call(cmd)

    # Ensure that the LOFAR_APPLIED_BEAM_MODE is unset, so that the beam can later
    # be applied to the simulated dataset (otherwise DPPP may complain that the
    # beam has already been applied)
    t = pt.table(obs.ms_filename, readonly=False)
    if 'LOFAR_APPLIED_BEAM_MODE' in t.getcolkeywords(outputColumn):
        t.putcolkeyword(outputColumn, 'LOFAR_APPLIED_BEAM_MODE', 'None')
    t.close()

    # Return result
    return result<|MERGE_RESOLUTION|>--- conflicted
+++ resolved
@@ -19,11 +19,6 @@
     ncpu = parser.getint( '_global', 'ncpu', 0)
     parser.checkSpelling( step, ['outputColumn', 'resetWeights',
                                  'predictType'])
-<<<<<<< HEAD
-    
-    return run(obs, outputColumn, predictType, resetWeights, ncpu)
-=======
->>>>>>> e593f36d
 
     return run(obs, outputColumn, predictType, resetWeights, ncpu)
 
